--- conflicted
+++ resolved
@@ -511,19 +511,12 @@
         nel = nelecas
         if nelecas[1] > nelecas[0]:
             nel = (nelecas[1], nelecas[0])
-<<<<<<< HEAD
-
-        norb = las.ncas_sub[isub]
-        nelec = las.nelecas_sub[isub]
-        ndeta = special.comb (norb, max(nelec[0],nelec[1]) , exact=True) ##RP taking max,min because sometimes beta electrons are more than the alphs (antiferro magnetic fragments). In this case the shaping needs to be different 
-        ndetb = special.comb (norb, min(nelec[0],nelec[1]), exact=True)
-        ci_i = ci_i.reshape ( ndeta, ndetb )   ###Riddhish added this reshaping on 01/29/20
-        ci[isub] = las.fcisolver.transform_ci_for_orbital_rotation (ci_i, ncas, nel, umat[i:j,i:j])
-=======
+
+        #ndeta = special.comb (norb, max(nelec[0],nelec[1]) , exact=True) ##RP taking max,min because sometimes beta electrons are more than the alphs (antiferro magnetic fragments). In this case the shaping needs to be different 
+        #ndetb = special.comb (norb, min(nelec[0],nelec[1]), exact=True)
         na = special.comb (ncas, nel[0], exact=True)
         nb = special.comb (ncas, nel[1], exact=True)
         ci[isub] = las.fcisolver.transform_ci_for_orbital_rotation (ci_i.reshape (na, nb), ncas, nel, umat[i:j,i:j])
->>>>>>> 0af26a4b
     # External-external
     orbsym_i = None if orbsym is None else orbsym[nocc:]
     fock_i = fock[nocc:,nocc:]

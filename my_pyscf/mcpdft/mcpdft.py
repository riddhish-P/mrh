--- conflicted
+++ resolved
@@ -51,20 +51,11 @@
         adm2s_ss = adm2s[0] + adm2s[2]
         adm2s_os = adm2s[1]
     t0 = logger.timer (ot, 'rdms', *t0)
-<<<<<<< HEAD
-    omega, alpha, hyb = ot._numint.rsh_and_hybrid_coeff(ot.otxc, spin=spin)
-    Vnn = mc._scf.energy_nuc ()
-    h = mc._scf.get_hcore ()
-    dm1 = dm1s[0] + dm1s[1]
-
-    if ot.verbose >= logger.DEBUG or abs (hyb) > 1e-10:
-=======
 
     Vnn = mc._scf.energy_nuc ()
     h = mc._scf.get_hcore ()
     dm1 = dm1s[0] + dm1s[1]
     if ot.verbose >= logger.DEBUG or abs (hyb_x) > 1e-10:
->>>>>>> e63d943f
         vj, vk = mc._scf.get_jk (dm=dm1s)
         vj = vj[0] + vj[1]
     else:
@@ -104,15 +95,8 @@
     t0 = logger.timer (ot, 'Vnn, Te, Vne, E_j, E_x', *t0)
     E_ot = get_E_ot (ot, dm1s, adm2, amo)
     t0 = logger.timer (ot, 'E_ot', *t0)
-<<<<<<< HEAD
-    e_tot = Vnn + Te_Vne + E_j + (hyb * E_x) + E_ot
-    logger.info (ot, 'MC-PDFT E = %s, Eot(%s) = %s', e_tot, ot.otxc, E_ot)
-    print ("the split Te_Vne,E_j,E_x,E_ot" , Te_Vne , E_j ,  E_x , E_ot ) 
-    #print ('you CAS-PDFT energies are:', e_tot, E_ot )
-=======
     e_tot = Vnn + Te_Vne + E_j + (hyb_x * E_x) + (hyb_c * E_c) + E_ot
     logger.note (ot, 'MC-PDFT E = %s, Eot(%s) = %s', e_tot, ot.otxc, E_ot)
->>>>>>> e63d943f
 
     return e_tot, E_ot
 

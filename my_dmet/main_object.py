--- conflicted
+++ resolved
@@ -980,11 +980,7 @@
 
     def generate_frag_cas_guess (self, mo_coeff=None, caslst=None, cas_irrep_nocc=None, cas_irrep_ncore=None, replace=False, force_imp=False, confine_guess=True, guess_somos = []):
         ''' Generate initial active-orbital guesses for fragments from the whole-molecule MOs. Either add active orbitals
-<<<<<<< HEAD
-        or replace them. '''
-=======
         or replace them. If you are getting errors about integer electron numbers and you are performing a calculation from an ROHF initial guess, try setting confine_guess=False'''
->>>>>>> 0d3bbed9
         
         if replace:
             print ("Deleting existing amos...")
@@ -999,10 +995,7 @@
                 mo_coeff = self.ints.get_trial_nos (ao_basis=True, loc2wmas=loc2wmas_current)[0]
             else:
                 mo_coeff = self.ints.get_trial_nos (ao_basis=True, loc2wmas=None)[0]
-<<<<<<< HEAD
-=======
         if force_imp and confine_guess: raise RuntimeError ("force_imp==True and confine_guess==True are incompatible and will lead to broken integers")
->>>>>>> 0d3bbed9
         
         nelec_wmas_target = sum ([f.active_space[0] for f in self.fragments if f.active_space is not None])
         norbs_wmas_target = sum ([f.active_space[1] for f in self.fragments if f.active_space is not None])
@@ -1045,46 +1038,15 @@
         amo_new_coeff = np.append (mo_coeff[:,ncore_target:ncore_current], mo_coeff[:,nocc_current:nocc_target], axis=1)
 
         loc2amo_new = orthonormalize_a_basis (linalg.solve (self.ints.ao2loc, amo_new_coeff))
-<<<<<<< HEAD
-        proj_amo = np.dot (loc2amo_new, loc2amo_new.conjugate ().T)
-=======
         occ_new, loc2amo_new = matrix_eigen_control_options (self.ints.oneRDM_loc, subspace=loc2amo_new, sort_vecs=-1,
             symmetry=self.ints.loc2symm, strong_symm=self.enforce_symmetry)[:2]
         assert (np.all (reduce (np.logical_or, (occ_new < params.num_zero_rtol, np.isclose (occ_new, 1), np.isclose (occ_new, 2))))), 'New amos not integer-occupied: {}'.format (occ_new)
         occ_new = np.round (occ_new).astype (int)
->>>>>>> 0d3bbed9
 
         for f in self.fragments:
             if f.active_space is not None:
                 my_new_orbs = f.active_space[1] - f.norbs_as
                 if confine_guess:
-<<<<<<< HEAD
-                    p = represent_operator_in_basis (proj_amo, f.get_true_loc2frag ())
-                    evals, evecs = matrix_eigen_control_options (p, sort_vecs=-1, only_nonzero_vals=False)
-                    evals = evals[:f.active_space[1]]
-                    loc2amo_guess = np.dot (f.get_true_loc2frag (), evecs[:,:my_new_orbs])
-                else:
-                    proj_frag = np.dot (f.get_true_loc2frag (), f.get_true_loc2frag ().conjugate ().T)
-                    proj_frag = represent_operator_in_basis (proj_frag, loc2amo_new)
-                    evals, evecs = matrix_eigen_control_options (proj_frag, sort_vecs=-1, only_nonzero_vals=False)
-                    loc2amo_guess = np.dot (loc2amo_new, evecs[:,:my_new_orbs]) 
-                # Set up somo twoCDM for accurate initial guess energy
-                evals, evecs = matrix_eigen_control_options (represent_operator_in_basis (self.ints.oneRDM_loc, loc2amo_guess))
-                idx_somo = (evals > 0.8) & (evals < 1.2)
-                nsomo = np.count_nonzero (idx_somo)
-                if nsomo > 0:
-                    loc2somo = loc2amo_guess @ evecs[:,idx_somo]
-                    dma = np.eye (nsomo)
-                    dmb = np.zeros ((nsomo, nsomo), dtype=dma.dtype)
-                    twoCDM_somo = get_2CDM_from_2RDM (get_2RDM_from_2CDM (np.zeros ([nsomo,]*4, dtype=dma.dtype), [dma,dmb]), dma+dmb)
-                # Back to the guess orbitals
-                loc2amo_guess = np.append (f.loc2amo, loc2amo_guess, axis=1)
-                fock = represent_operator_in_basis (self.ints.activeFOCK, loc2amo_guess)
-                ovlp = loc2amo_guess.conjugate ().T @ loc2amo_guess
-                evals, evecs = linalg.eigh (fock, b=ovlp)
-                idx = np.argsort (evals)
-                f.loc2amo_guess = np.dot (loc2amo_guess, evecs[:,idx])
-=======
                     proj_amo = np.dot (loc2amo_new, loc2amo_new.conjugate ().T)
                     loc2amo_guess = matrix_eigen_control_options (proj_amo, subspace=f.get_true_loc2frag (), symmetry=self.ints.loc2symm,
                         strong_symm=self.enforce_symmetry, sort_vecs=-1)[1]
@@ -1123,19 +1085,12 @@
                 loc2amo_guess = np.append (f.loc2amo, loc2amo_guess, axis=1)
                 f.loc2amo_guess = matrix_eigen_control_options (self.ints.activeFOCK, subspace=loc2amo_guess, symmetry=self.ints.loc2symm,
                     sort_vecs=1, strong_symm=self.enforce_symmetry)[1]
->>>>>>> 0d3bbed9
                 if force_imp:
                     print ("force_imp!")
                     old2new_amo = f.loc2amo.conjugate ().T @ f.loc2amo_guess
                     f.loc2amo = f.loc2amo_guess.copy ()
                     f.oneRDMas_loc = project_operator_into_subspace (self.ints.oneRDM_loc, f.loc2amo)
                     f.twoCDMimp_amo = represent_operator_in_basis (f.twoCDMimp_amo, old2new_amo)
-<<<<<<< HEAD
-                    if nsomo > 0:
-                        somo2amo = loc2somo.conjugate ().T @ f.loc2amo
-                        f.twoCDMimp_amo += represent_operator_in_basis (twoCDM_somo, somo2amo)
-                    f.ci_as = None
-=======
                     # Assume all singly-occupied orbitals are alpha-spin
                     if nsomo > 0:
                         f.oneSDMas_loc = project_operator_into_subspace (f.oneRDMas_loc, loc2somo)
@@ -1145,7 +1100,6 @@
                     # Take the just-added active orbitals out of consideration for the next fragment
                     loc2amo_new = loc2amo_other
                     occ_new = occ_other
->>>>>>> 0d3bbed9
 
         if len (guess_somos) == len (self.fragments):
             assert (not force_imp), "Don't force_imp and guess_somos at the same time"

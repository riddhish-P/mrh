--- conflicted
+++ resolved
@@ -59,12 +59,7 @@
                     minFunc='FOCK_INIT', print_u=True,
                     print_rdm=True, debug_energy=False, debug_reloc=False, oldLASSCF=False,
                     nelec_int_thresh=1e-6, chempot_init=0.0, num_mf_stab_checks=0,
-<<<<<<< HEAD
-                    corrpot_maxiter=50, orb_maxiter=50, chempot_tol=1e-6, corrpot_mf_moldens=0,doPDFT=None, PDFTgrid = 3):
-=======
-                    corrpot_maxiter=50, orb_maxiter=50, chempot_tol=1e-6, corrpot_mf_moldens=0, do_conv_molden=False ):
-
->>>>>>> a7d56ca3
+                    corrpot_maxiter=50, orb_maxiter=50, chempot_tol=1e-6, corrpot_mf_moldens=0, do_conv_molden=False, doPDFT=None, PDFTgrid = 3):
 
         if isTranslationInvariant:
             raise RuntimeError ("The translational invariance option doesn't work!  It needs to be completely rebuilt!")
@@ -109,13 +104,9 @@
         self.enforce_symmetry         = enforce_symmetry
         self.lasci_log                = None
         self.oldLASSCF                = oldLASSCF
-<<<<<<< HEAD
         self.doPDFT                   = doPDFT
         self.PDFTgrid                 = PDFTgrid
-=======
         self.do_conv_molden           = do_conv_molden
-
->>>>>>> a7d56ca3
         for frag in self.fragments:
             frag.debug_energy             = debug_energy
             frag.num_mf_stab_checks       = num_mf_stab_checks
@@ -831,12 +822,9 @@
             #assert (interr < self.nelec_int_thresh), "Fragment with non-integer number of electrons appears" #Riddhish deleted assert statement
             interr = np.eye (loc2amo.shape[1]) * interr / loc2amo.shape[1]
             oneRDM_loc -= reduce (np.dot, [loc2amo, interr, loc2amo.conjugate ().T])
-<<<<<<< HEAD
         #assert (all ((i < self.nelec_int_thresh for i in interrs))), "Fragment with non-integer number of electrons appears"  ##Riddhish deleted assert statement
-=======
         if ((not self.doLASSCF) or self.oldLASSCF):
             assert (all ((i < self.nelec_int_thresh for i in interrs))), "Fragment with non-integer number of electrons appears"
->>>>>>> a7d56ca3
     
         # Evaluate the entanglement of the active subspaces
         for (o1, f1), (o2, f2) in combinations (zip (loc2wmas, self.fragments), 2):

import numpy as np
from scipy import linalg
from mrh.my_dmet import localintegrals
import os, time
import sys, copy
from pyscf import gto, scf, ao2mo, mcscf, fci, lib, dft
import time
from pyscf import dft, ao2mo, fci, mcscf
from pyscf.lib import logger, temporary_env
from pyscf.mcscf import mc_ao2mo
from pyscf.mcscf.addons import StateAverageMCSCFSolver
#from mrh.my_pyscf.grad.mcpdft import Gradients
#from mrh.my_pyscf.mcpdft import pdft_veff
from mrh.my_pyscf.mcpdft.otpd import get_ontop_pair_density
from mrh.my_pyscf.mcpdft.otfnal import otfnal, transfnal, ftransfnal
from mrh.util.rdm import get_2CDM_from_2RDM, get_2CDMs_from_2RDMs
from mrh.my_pyscf.mcpdft.otfnal import transfnal


def get_las_pdft (las, rdm, my_ot, my_grid):


    print ( 'you are doing a calculation using', my_ot)
    ks = dft.RKS (las.mol)
    if my_ot[:1].upper () == 'T':
        ks.xc = my_ot[1:]
        otfnal = transfnal (ks)
    elif my_ot[:2].upper () == 'FT':
        ks.xc = my_ot[2:]
        otfnal = ftransfnal (ks)

    grids = dft.gen_grid.Grids(las.mol)
    grids.level = my_grid
    otfnal.grids = grids
    otfnal.verbose = 4 
    e_tot, E_ot = kernel (las, rdm, otfnal)
    print ('Final LAS-PDFT energy is', e_tot, E_ot)

def kernel (mc, rdm, ot, root=-1):
    ''' Calculate MC-PDFT total energy

        Args:
            mc : an instance of CASSCF or CASCI class
                Note: this function does not currently run the CASSCF or CASCI calculation itself
                prior to calculating the MC-PDFT energy. Call mc.kernel () before passing to this function!
            ot : an instance of on-top density functional class - see otfnal.py

        Kwargs:
            root : int
                If mc describes a state-averaged calculation, select the root (0-indexed)
                Negative number requests state-averaged MC-PDFT results (i.e., using state-averaged density matrices)

        Returns:
            Total MC-PDFT energy including nuclear repulsion energy.
    '''
    t0 = (time.clock (), time.time ())
    amo = mc.mo_coeff[:,mc.ncore:mc.ncore+mc.ncas]
    # make_rdm12s returns (a, b), (aa, ab, bb)
    if isinstance (mc.ci, list) and root >= 0:
        mc = mcscf.CASCI (mc._scf, mc.ncas, mc.nelecas)
        mc.fcisolver = fci.solver (mc._scf.mol, singlet = False, symm = False)
        mc.mo_coeff = mc.mo_coeff
        mc.ci = mc.ci[root]
        mc.e_tot = mc.e_tot
    dm1s = np.asarray ( mc.make_rdm1s () )
    adm1s = np.stack (mc.make_casdm1s () , axis=0 )
    adm2 =  get_2CDM_from_2RDM (mc.make_casdm2(), adm1s)
#    if ot.verbose >= logger.DEBUG:
#        adm2s = get_2CDMs_from_2RDMs (mc.make_casdm2s (), adm1s)
#        adm2s_ss = adm2s[0] + adm2s[2]
#        adm2s_os = adm2s[1]

    spin = abs(mc.nelecas[0] - mc.nelecas[1])
    t0 = logger.timer (ot, 'rdms', *t0)
    omega, alpha, hyb = ot._numint.rsh_and_hybrid_coeff(ot.otxc, spin=spin)
    Vnn = mc._scf.energy_nuc ()
    hyb_x, hyb_c = hyb
    h = mc._scf.get_hcore ()
    dm1 = dm1s[0] + dm1s[1]
    if ot.verbose >= logger.DEBUG or abs (hyb_x) > 1e-10 or abs (hyb_c) > 1e-10 :
        vj, vk = mc._scf.get_jk (dm=dm1s)
        vj = vj[0] + vj[1]
    else:
        vj = mc._scf.get_j (dm=dm1)
    Te_Vne = np.tensordot (h, dm1)

    # (vj_a + vj_b) * (dm_a + dm_b)
    E_j = np.tensordot (vj, dm1) / 2
    # (vk_a * dm_a) + (vk_b * dm_b) Mind the difference!
    if ot.verbose >= logger.DEBUG  or abs (hyb_x) > 1e-10 or abs (hyb_c) > 1e-10 :
        E_x = -(np.tensordot (vk[0], dm1s[0]) + np.tensordot (vk[1], dm1s[1])) / 2
    else:
        E_x = 0

    logger.debug (ot, 'CAS energy decomposition:')
    logger.debug (ot, 'Vnn = %s', Vnn)
    logger.debug (ot, 'Te + Vne = %s', Te_Vne)
    logger.debug (ot, 'E_j = %s', E_j)
    logger.debug (ot, 'E_x = %s', E_x)
#    if ot.verbose >= logger.DEBUG:
#        # g_pqrs * l_pqrs / 2
#        #if ot.verbose >= logger.DEBUG:
#        aeri = ao2mo.restore (1, mc.get_h2eff (mc.mo_coeff), mc.ncas)
#        E_c = np.tensordot (aeri, adm2, axes=4) / 2
#        E_c_ss = np.tensordot (aeri, adm2s_ss, axes=4) / 2
#        E_c_os = np.tensordot (aeri, adm2s_os, axes=4) # ab + ba -> factor of 2
#        logger.info (ot, 'E_c = %s', E_c)
#        logger.info (ot, 'E_c (SS) = %s', E_c_ss)
#        logger.info (ot, 'E_c (OS) = %s', E_c_os)
#        e_err = E_c_ss + E_c_os - E_c
#        assert (abs (e_err) < 1e-8), e_err
#        if isinstance (mc.e_tot, float):
#            e_err = mc.e_tot - (Vnn + Te_Vne + E_j + E_x + E_c)
#            assert (abs (e_err) < 1e-8), e_err
    if abs (hyb_x) > 1e-10 or abs (hyb_c) > 1e-10 > 1e-10:
        logger.debug (ot, 'Adding %s * %s CAS exchange to E_ot', hyb, E_x)
    t0 = logger.timer (ot, 'Vnn, Te, Vne, E_j, E_x', *t0)
    E_ot = get_E_ot (ot, dm1s, adm2, amo)
    t0 = logger.timer (ot, 'E_ot', *t0)
    E_c = 0
    e_tot = Vnn + Te_Vne + E_j + (hyb_x * E_x) + (hyb_c * E_c) + E_ot 
<<<<<<< HEAD
    print ("This is the brakdown", e_tot , Vnn , Te_Vne , E_j , E_x , E_ot ) 
=======
    print ("This is the brakdown", e_tot , Vnn , Te_Vne , E_j , E_x , E_ot )
>>>>>>> f358081a
    logger.info (ot, 'MC-PDFT E = %s, Eot(%s) = %s', e_tot, ot.otxc, E_ot)
    return e_tot, E_ot

def get_E_ot (ot, oneCDMs, twoCDM_amo, ao2amo, max_memory=20000, hermi=1):
    ni, xctype, dens_deriv = ot._numint, ot.xctype, ot.dens_deriv
    norbs_ao = ao2amo.shape[0]
    E_ot = 0.0
    t0 = (time.clock (), time.time ())
    make_rho = tuple (ni._gen_rho_evaluator (ot.mol, oneCDMs[i,:,:], hermi) for i in range(2))
    for ao, mask, weight, coords in ni.block_loop (ot.mol, ot.grids, norbs_ao, dens_deriv, max_memory):
        rho = np.asarray ([m[0] (0, ao, mask, xctype) for m in make_rho])
        if ot.verbose > logger.DEBUG and dens_deriv > 0:
            for ideriv in range (1,4):
                rho_test  = np.einsum ('ijk,aj,ak->ia', oneCDMs, ao[ideriv], ao[0])
                rho_test += np.einsum ('ijk,ak,aj->ia', oneCDMs, ao[ideriv], ao[0])
                logger.debug (ot, "Spin-density derivatives, |PySCF-einsum| = %s", linalg.norm (rho[:,ideriv,:]-rho_test))
        t0 = logger.timer (ot, 'untransformed density', *t0)
        Pi = get_ontop_pair_density (ot, rho, ao, oneCDMs, twoCDM_amo, ao2amo, dens_deriv)
        t0 = logger.timer (ot, 'on-top pair density calculation', *t0)
        E_ot += ot.get_E_ot (rho, Pi, weight)
        t0 = logger.timer (ot, 'on-top exchange-correlation energy calculation', *t0)
    return E_ot
<|MERGE_RESOLUTION|>--- conflicted
+++ resolved
@@ -119,11 +119,7 @@
     t0 = logger.timer (ot, 'E_ot', *t0)
     E_c = 0
     e_tot = Vnn + Te_Vne + E_j + (hyb_x * E_x) + (hyb_c * E_c) + E_ot 
-<<<<<<< HEAD
-    print ("This is the brakdown", e_tot , Vnn , Te_Vne , E_j , E_x , E_ot ) 
-=======
     print ("This is the brakdown", e_tot , Vnn , Te_Vne , E_j , E_x , E_ot )
->>>>>>> f358081a
     logger.info (ot, 'MC-PDFT E = %s, Eot(%s) = %s', e_tot, ot.otxc, E_ot)
     return e_tot, E_ot
 

--- conflicted
+++ resolved
@@ -329,14 +329,8 @@
     @property
     def nelec_as (self):
         result = np.trace (self.oneRDMas_loc)
-<<<<<<< HEAD
-        if is_close_to_integer (result, params.num_zero_atol) == False:
-            print ("Somehow you got a non-integer number of electrons in your active space! ")
-      ##Riddhish      raise RuntimeError ("Somehow you got a non-integer number of electrons in your active space! ({})".format (result))
-=======
         #if is_close_to_integer (result, params.num_zero_atol) == False:
         #    raise RuntimeError ("Somehow you got a non-integer number of electrons in your active space! ({})".format (result))
->>>>>>> a7d56ca3
         return int (round (result))
 
     @property
